--- conflicted
+++ resolved
@@ -152,21 +152,18 @@
 
 			function goTo( section, category, name ) {
 
-        // Fully resolve links that only provide a name
-        if(!category && !name) {
-          var location = getPageFromList(section);
-          section = location.section;
-          category = location.category;
-          name = location.name;
-        }
-        
+				// Fully resolve links that only provide a name
+				if(!category && !name) {
+					var location = getPageFromList(section);
+					section = location.section;
+					category = location.category;
+					name = location.name;
+				}
+
 				window.document.title = 'three.js - documentation - ' + section + ' - ' + name;
-<<<<<<< HEAD
 
 				window.location.hash = encodeUrl(section) + DELIMITER + encodeUrl( category ) + DELIMITER + encodeUrl(name);
-=======
-				window.location.hash = section + '/' + category + '/' + name.replace(/\ /g, '-');
->>>>>>> f0366c0e
+
 
 				viewer.src = pages[ section ][ category ][ name ] + '.html';
 
@@ -179,22 +176,22 @@
 
 			}
 
-      function getPageFromList( name ) {
-        for ( var section in pages ) {
-          for ( var category in pages[section] ) {
-            for ( var pageName in pages[section][category] ) {
-              if(pageName === name) {
-                return {
-                         section: section,
-                         category: category,
-                         name: pageName
-                       };
-              }
-            }
-          }        
-        }
-      }
-      
+			function getPageFromList( name ) {
+				for ( var section in pages ) {
+				  for ( var category in pages[section] ) {
+					for ( var pageName in pages[section][category] ) {
+					  if(pageName === name) {
+						return {
+							section: section,
+							category: category,
+							name: pageName
+						};
+					  }
+					}
+				  }
+				}
+			}
+
 			window.addEventListener( 'hashchange', goToHash, false );
 
 			if ( window.location.hash.length > 0 ) goToHash();
