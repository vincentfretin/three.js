--- conflicted
+++ resolved
@@ -212,13 +212,8 @@
 
 						"float pointSpecularWeight = KS_Skin_Specular( normal, lVector, viewPosition, uRoughness, uSpecularBrightness );",
 
-<<<<<<< HEAD
-						"totalDiffuseLight    += lDistance * pointLightColor[ i ] * pointDiffuseWeight;",
-						"totalSpecularLight += lDistance * specular * pointLightColor[ i ] * pointSpecularWeight * specularStrength;",
-=======
-						"pointTotal    += attenuation * diffuse * pointLightColor[ i ] * pointDiffuseWeight;",
-						"specularTotal += attenuation * specular * pointLightColor[ i ] * pointSpecularWeight * specularStrength;",
->>>>>>> 0f7e38e7
+						"totalDiffuseLight    += attenuation * pointLightColor[ i ] * pointDiffuseWeight;",
+						"totalSpecularLight += attenuation * specular * pointLightColor[ i ] * pointSpecularWeight * specularStrength;",
 
 					"}",
 
@@ -274,27 +269,7 @@
 
 				"#endif",
 
-<<<<<<< HEAD
-				"outgoingLight.xyz += diffuseColor.xyz * ( totalDiffuseLight + ambientLightColor * ambient ) + totalSpecularLight;",
-=======
-				// all lights contribution summation
-
-				"vec3 totalLight = vec3( 0.0 );",
-
-				"#if MAX_DIR_LIGHTS > 0",
-					"totalLight += dirTotal;",
-				"#endif",
-
-				"#if MAX_POINT_LIGHTS > 0",
-					"totalLight += pointTotal;",
-				"#endif",
-
-				"#if MAX_HEMI_LIGHTS > 0",
-					"totalLight += hemiTotal;",
-				"#endif",
-
-				"gl_FragColor.xyz = gl_FragColor.xyz * ( totalLight + ambientLightColor * diffuse ) + specularTotal;",
->>>>>>> 0f7e38e7
+				"outgoingLight.xyz += diffuseColor.xyz * ( totalDiffuseLight + ambientLightColor * diffuse ) + totalSpecularLight;",
 
 				THREE.ShaderChunk[ "shadowmap_fragment" ],
 				THREE.ShaderChunk[ "linear_to_gamma_fragment" ],
@@ -522,7 +497,7 @@
 				// directional lights
 
 				"#if MAX_DIR_LIGHTS > 0",
-			
+
 					"for( int i = 0; i < MAX_DIR_LIGHTS; i++ ) {",
 
 						"vec3 dirVector = transformDirection( directionalLightDirection[ i ], viewMatrix );",
@@ -551,11 +526,11 @@
 
 					"#ifdef VERSION1",
 
-						"vec3 nonblurColor = sqrt( gl_FragColor.xyz );",
+						"vec3 nonblurColor = sqrt(outgoingLight.xyz );",
 
 					"#else",
 
-						"vec3 nonblurColor = gl_FragColor.xyz;",
+						"vec3 nonblurColor = outgoingLight.xyz;",
 
 					"#endif",
 
@@ -572,18 +547,13 @@
 					//"gl_FragColor = vec4( vec3( 0.25, 0.6, 0.8 ) * nonblurColor + vec3( 0.15, 0.25, 0.2 ) * blur1Color + vec3( 0.15, 0.15, 0.0 ) * blur2Color + vec3( 0.45, 0.0, 0.0 ) * blur3Color, gl_FragColor.w );",
 
 
-					"vec3 blurColor = vec3( vec3( 0.22,  0.437, 0.635 ) * nonblurColor + ",
+					"outgoingLight += vec3( vec3( 0.22,  0.437, 0.635 ) * nonblurColor + ",
 										 "vec3( 0.101, 0.355, 0.365 ) * blur1Color + ",
 										 "vec3( 0.119, 0.208, 0.0 )   * blur2Color + ",
 										 "vec3( 0.114, 0.0,   0.0 )   * blur3Color + ",
 										 "vec3( 0.444, 0.0,   0.0 )   * blur4Color );",
 
-
-<<<<<<< HEAD
-					"outgoingLight += ambientLightColor * sqrt( diffuseColor.rgb ) * blurColor + totalSpecularLight;",
-=======
-					"gl_FragColor.xyz += ambientLightColor * diffuse * colDiffuse.xyz + specularTotal;",
->>>>>>> 0f7e38e7
+					"outgoingLight += ambientLightColor * diffuse + totalSpecularLight;",
 
 					"#ifndef VERSION1",
 
