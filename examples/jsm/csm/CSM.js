--- conflicted
+++ resolved
@@ -176,7 +176,6 @@
 
 				_bbox.expandByPoint( _lightSpaceFrustum.vertices.near[ j ] );
 				_bbox.expandByPoint( _lightSpaceFrustum.vertices.far[ j ] );
-<<<<<<< HEAD
 
 			}
 
@@ -197,18 +196,7 @@
 				squaredBBWidth += margin;
 
 			}
-=======
-
-			}
-
-			_bbox.getSize( _size );
-			_bbox.getCenter( _center );
-			_center.z = _bbox.max.z + this.lightMargin;
-
-			_center.applyMatrix4( light.shadow.camera.matrixWorld );
-
-			const squaredBBWidth = Math.max( _size.x, _size.y );
->>>>>>> a6dbe0aa
+
 			light.shadow.camera.left = - squaredBBWidth / 2;
 			light.shadow.camera.right = squaredBBWidth / 2;
 			light.shadow.camera.top = squaredBBWidth / 2;
