--- conflicted
+++ resolved
@@ -93,41 +93,14 @@
 
 		}
 
-<<<<<<< HEAD
-		return function raycast( raycaster, intersects ) {
-
-			if ( raycaster.camera === null ) {
-
-				console.error( 'THREE.Sprite: "Raycaster.camera" needs to be set in order to raycast against sprites.' );
-
-			}
-
-			worldScale.setFromMatrixScale( this.matrixWorld );
-
-			viewWorldMatrix.copy( raycaster.camera.matrixWorld );
-			this.modelViewMatrix.multiplyMatrices( raycaster.camera.matrixWorldInverse, this.matrixWorld );
-=======
 		var rotation = this.material.rotation;
 		var sin, cos;
 		if ( rotation !== 0 ) {
->>>>>>> 2a97bf72
 
 			cos = Math.cos( rotation );
 			sin = Math.sin( rotation );
 
-<<<<<<< HEAD
-			if ( raycaster.camera.isPerspectiveCamera && this.material.sizeAttenuation === false ) {
-
-				worldScale.multiplyScalar( - mvPosition.z );
-
-			}
-
-			var rotation = this.material.rotation;
-			var sin, cos;
-			if ( rotation !== 0 ) {
-=======
 		}
->>>>>>> 2a97bf72
 
 		var center = this.center;
 
