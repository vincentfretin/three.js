--- conflicted
+++ resolved
@@ -54,14 +54,7 @@
 
 		}
 
-<<<<<<< HEAD
 		// Collect influences
-=======
-		const morphTargets = material.morphTargets && geometry.morphAttributes.position;
-		const morphNormals = material.morphNormals && geometry.morphAttributes.normal;
-
-		// Remove current morphAttributes
->>>>>>> 95944f9d
 
 		for ( let i = 0; i < length; i ++ ) {
 
@@ -74,20 +67,14 @@
 
 		influences.sort( absNumericalSort );
 
-		for ( var i = 0; i < 8; i ++ ) {
+		for ( let i = 0; i < 8; i ++ ) {
 
 			if ( i < length && influences[ i ][ 1 ] ) {
 
-<<<<<<< HEAD
 				workInfluences[ i ][ 0 ] = influences[ i ][ 0 ];
 				workInfluences[ i ][ 1 ] = influences[ i ][ 1 ];
 
 			} else {
-=======
-		for ( let i = 0; i < length; i ++ ) {
-
-			const influence = influences[ i ];
->>>>>>> 95944f9d
 
 				workInfluences[ i ][ 0 ] = Number.MAX_SAFE_INTEGER;
 				workInfluences[ i ][ 1 ] = 0;
@@ -105,22 +92,13 @@
 
 		for ( let i = 0; i < 8; i ++ ) {
 
-<<<<<<< HEAD
-			var influence = workInfluences[ i ];
-			var index = influence[ 0 ];
-			var value = influence[ 1 ];
-=======
-			const influence = influences[ i ];
->>>>>>> 95944f9d
+			const influence = workInfluences[ i ];
+			const index = influence[ 0 ];
+			const value = influence[ 1 ];
 
 			if ( index !== Number.MAX_SAFE_INTEGER && value ) {
 
-<<<<<<< HEAD
 				if ( morphTargets && geometry.getAttribute( 'morphTarget' + i ) !== morphTargets[ index ] ) {
-=======
-				const index = influence[ 0 ];
-				const value = influence[ 1 ];
->>>>>>> 95944f9d
 
 					geometry.setAttribute( 'morphTarget' + i, morphTargets[ index ] );
 
