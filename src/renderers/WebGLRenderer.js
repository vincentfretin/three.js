--- conflicted
+++ resolved
@@ -3733,101 +3733,60 @@
 					
 					if ( object.__webglActive !== undefined ) {
 
-<<<<<<< HEAD
 						removeObject( object, scene );
-=======
-					material = object.material;
-
-					if ( geometry.geometryGroups === undefined ) {
-
-						geometry.makeGroups( material instanceof THREE.MeshFaceMaterial, _glExtensionElementIndexUint ? 4294967296 : 65535  );
 
 					}
-
-					// create separate VBOs per geometry chunk
+					
+					initGeometryGroups(scene, object, geometry);
+
+				} else if ( object instanceof THREE.Line ) {
+
+					if ( ! geometry.__webglVertexBuffer ) {
+
+						createLineBuffers( geometry );
+						initLineBuffers( geometry, object );
+
+						geometry.verticesNeedUpdate = true;
+						geometry.colorsNeedUpdate = true;
+						geometry.lineDistancesNeedUpdate = true;
+
+					}
+
+				} else if ( object instanceof THREE.PointCloud ) {
+
+					if ( ! geometry.__webglVertexBuffer ) {
+
+						createParticleBuffers( geometry );
+						initParticleBuffers( geometry, object );
+
+						geometry.verticesNeedUpdate = true;
+						geometry.colorsNeedUpdate = true;
+
+					}
+
+				}
+
+			}
+
+		}
+
+		if ( object.__webglActive === undefined) {
+
+			if ( object instanceof THREE.Mesh ) {
+
+				geometry = object.geometry;
+
+				if ( geometry instanceof THREE.BufferGeometry ) {
+
+					addBuffer( scene.__webglObjects, geometry, object );
+
+				} else if ( geometry instanceof THREE.Geometry ) {
 
 					for ( var i = 0,l = geometry.geometryGroupsList.length; i<l;i++ ) {
 	
 						geometryGroup = geometry.geometryGroupsList[ i ];
-
-						// initialise VBO on the first access
-
-						if ( ! geometryGroup.__webglVertexBuffer ) {
-
-							createMeshBuffers( geometryGroup );
-							initMeshBuffers( geometryGroup, object );
-
-							geometry.verticesNeedUpdate = true;
-							geometry.morphTargetsNeedUpdate = true;
-							geometry.elementsNeedUpdate = true;
-							geometry.uvsNeedUpdate = true;
-							geometry.normalsNeedUpdate = true;
-							geometry.tangentsNeedUpdate = true;
-							geometry.colorsNeedUpdate = true;
-
-						}
->>>>>>> 604f1d1b
-
-					}
-					
-					initGeometryGroups(scene, object, geometry);
-
-				} else if ( object instanceof THREE.Line ) {
-
-					if ( ! geometry.__webglVertexBuffer ) {
-
-						createLineBuffers( geometry );
-						initLineBuffers( geometry, object );
-
-						geometry.verticesNeedUpdate = true;
-						geometry.colorsNeedUpdate = true;
-						geometry.lineDistancesNeedUpdate = true;
-
-					}
-
-				} else if ( object instanceof THREE.PointCloud ) {
-
-					if ( ! geometry.__webglVertexBuffer ) {
-
-						createParticleBuffers( geometry );
-						initParticleBuffers( geometry, object );
-
-						geometry.verticesNeedUpdate = true;
-						geometry.colorsNeedUpdate = true;
-
-					}
-
-				}
-
-			}
-
-		}
-
-		if ( object.__webglActive === undefined) {
-
-			if ( object instanceof THREE.Mesh ) {
-
-				geometry = object.geometry;
-
-				if ( geometry instanceof THREE.BufferGeometry ) {
-
-					addBuffer( scene.__webglObjects, geometry, object );
-
-<<<<<<< HEAD
-				} else {
-					
-					for ( g in geometry.geometryGroups ) {
-
-						geometryGroup = geometry.geometryGroups[ g ];
-=======
-				} else if ( geometry instanceof THREE.Geometry ) {
-
-					for ( var i = 0,l = geometry.geometryGroupsList.length; i<l;i++ ) {
-	
-						geometryGroup = geometry.geometryGroupsList[ i ];
-
->>>>>>> 604f1d1b
 						addBuffer( scene.__webglObjects, geometryGroup, object );
+						
 					}
 				}
 
